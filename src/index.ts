import express, { Application, Request, Response } from "express";
import env from "./config/config.js";
import morgan from "morgan";
import cors from "cors";
import fileUpload from "express-fileupload";
import { errorHandler } from "./middlewares/errorHandler.js";
import Router from "./routes/index.js";
import url from "node:url";
import path from "node:path";
import prisma from "./model/prisma.client.js"; // adapte le chemin si besoin
import { hashPassword } from "./utilities/bcrypt.js"; // adapte le chemin si besoin

const app: Application = express();

//Middleware
<<<<<<< HEAD
app.use(cors());
=======
app.use(
  cors({
    origin: [
      "http://localhost:5173",
      "http://127.0.0.1:5173",
      "http://localhost:5174",
      "http://127.0.0.1:5174",
    ], // Frontend URLs autorisées
    credentials: true, // Permet l'envoi des cookies/credentials
    optionsSuccessStatus: 200, // Support legacy browsers
  })
);
>>>>>>> c1572ace
app.use(morgan("dev"));
app.use(express.json());
app.use(express.urlencoded({ extended: true }));
app.use(
  fileUpload({
    createParentPath: true,
    limits: { fileSize: 5 * 1024 * 1024 }, // 5MB
    abortOnLimit: true,
  })
);
// Static files
app.use("/public", express.static(path.join(__dirname, "../public")));

//Routes
console.log("Mounting /api/bayamsalam routes");
app.use("/api/bayamsalam", Router);

// Health check
app.get("/api/bayamsalam", (req, res) => {
  res.status(200).json({ status: "OK", timestamp: new Date() });
});

//creation des admins
async function createSuperAdmin() {
  const email = "tsefackcalvinklein@gmail.com";
  try {
    const superAdminRole = await prisma.role.findUnique({
      where: { name: "SUPER_ADMIN" },
    });
    if (!superAdminRole) {
      console.error(
        "Le rôle SUPER_ADMIN n'existe pas. Veuillez lancer le seed d'abord."
      );
      return;
    }

    let user = await prisma.user.findUnique({ where: { email } });
    if (!user) {
      user = await prisma.user.create({
        data: {
          firstName: "super admin",
          lastName: "BuyamSale",
          email,
          password: await hashPassword("BuyamSale"),
          isVerified: true,
          phone: "B",
          status: "ACTIVE",
        },
      });
      console.log("Super admin créé avec succès !");
    } else {
      console.log("Le super admin existe déjà.");
    }

    // Assigner le rôle SUPER_ADMIN si ce n'est pas déjà fait
    const alreadyAssigned = await prisma.userRole.findUnique({
      where: { userId_roleId: { userId: user.id, roleId: superAdminRole.id } },
    });
    if (!alreadyAssigned) {
      await prisma.userRole.create({
        data: {
          userId: user.id,
          roleId: superAdminRole.id,
        },
      });
      console.log("Rôle SUPER_ADMIN assigné au super admin.");
    } else {
      console.log("Le super admin a déjà le rôle SUPER_ADMIN.");
    }
  } catch (error) {
    console.error("Erreur lors de la création du super admin :", error);
  }
}

// Appeler la fonction au démarrage
createSuperAdmin().catch(console.error);

// Gestion des erreurs
app.use(errorHandler);

app.listen(env.port, () => {
  console.log(`Server is running on http://${env.host}:${env.port}`);
});<|MERGE_RESOLUTION|>--- conflicted
+++ resolved
@@ -13,9 +13,6 @@
 const app: Application = express();
 
 //Middleware
-<<<<<<< HEAD
-app.use(cors());
-=======
 app.use(
   cors({
     origin: [
@@ -28,7 +25,6 @@
     optionsSuccessStatus: 200, // Support legacy browsers
   })
 );
->>>>>>> c1572ace
 app.use(morgan("dev"));
 app.use(express.json());
 app.use(express.urlencoded({ extended: true }));
