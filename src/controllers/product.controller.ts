--- conflicted
+++ resolved
@@ -324,27 +324,6 @@
       },
     });
 
-<<<<<<< HEAD
-    // Si forfaitType présent, activer le forfait (admin ou paiement déjà fait)
-    if (forfaitType) {
-      const forfait = await prisma.forfait.findFirst({ where: { type: forfaitType } });
-      if (forfait) {
-        const now = new Date();
-        const expiresAt = new Date(now.getTime() + forfait.duration * 24 * 60 * 60 * 1000);
-        await prisma.productForfait.create({
-          data: {
-            productId: product.id,
-            forfaitId: forfait.id,
-            activatedAt: now,
-            expiresAt,
-            isActive: true,
-          },
-        });
-      }
-    }
-
-    ResponseApi.success(res, "Produit créé avec succès", product, 201);
-=======
     // 🔧 Conversion sécurisée des chemins relatifs en URLs complètes avec vérification TypeScript pour la réponse
     const productResponse = {
       ...product,
@@ -356,7 +335,6 @@
     };
 
     ResponseApi.success(res, "Produit créé avec succès", productResponse, 201);
->>>>>>> c1572ace
   } catch (error: any) {
     console.log("====================================");
     console.log(error);
