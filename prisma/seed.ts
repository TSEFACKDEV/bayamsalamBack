import { PrismaClient } from "@prisma/client";
const prisma = new PrismaClient();

const PERMISSIONS = [
  "USER_CREATE",
  "USER_GET_ALL",
  "USER_GET_BY_ID",
  "USER_UPDATE",
  "USER_DELETE",
  "ROLE_GET_ALL",
  "ROLE_GET_BY_ID",
  "ROLE_CREATE",
  "ROLE_UPDATE",
  "ROLE_DELETE",
  "ROLE_ASSIGN",
  "PRODUCT_REVIEW",
  "PRODUCT_PREVIEW",
  "PRODUCT_CREATE",
  "PRODUCT_UPDATE",
  "PRODUCT_DELETE",
  "PRODUCT_READ",
  "PERMISSION_READ",
  "PERMISSION_CREATE",
  "PERMISSION_UPDATE",
  "PERMISSION_DELETE",
  "PERMISSION_ASSIGN",
  "CITY_CREATE",
  "CITY_UPDATE",
  "CITY_DELETE",
  "CATEGORY_CREATE",
  "CATEGORY_UPDATE",
  "CATEGORY_DELETE",
];

const USER_PERMISSIONS = [
  "PRODUCT_CREATE",
  "PRODUCT_UPDATE",
  "PRODUCT_DELETE",
  "USER_UPDATE",
];

const cities = [
  { name: "Douala" },
  { name: "Yaoundé" },
  { name: "Bamenda" },
  { name: "Garoua" },
  { name: "Maroua" },
  { name: "Bertoua" },
  { name: "Ebolowa" },
  { name: "Bafoussam" },
  { name: "Dschang" },
  { name: "Limbe" },
  { name: "Buea" },
  { name: "Nkongsamba" },
];

const categories = [
  { name: "Électronique", description: "Appareils et gadgets électroniques" },
  {
    name: "Vêtements",
    description: "Vêtements pour hommes, femmes et enfants",
  },
  { name: "Meubles", description: "Meubles pour la maison et le bureau" },
  { name: "Jouets", description: "Jouets pour enfants de tous âges" },
  { name: "Livres", description: "Livres de tous genres" },
  { name: "Sport", description: "Équipements et vêtements de sport" },
  { name: "Automobile", description: "Véhicules et accessoires automobiles" },
  { name: "Immobilier", description: "Biens immobiliers et terrains" },
  { name: "Services", description: "Services divers" },
  { name: "Autres", description: "Catégories diverses" },
];

async function main() {
  // Créer toutes les permissions
  for (const key of PERMISSIONS) {
    await prisma.permission.upsert({
      where: { permissionKey: key },
      update: {},
      create: {
        permissionKey: key,
        title: key.replace(/_/g, " "),
        description: `Permission for ${key}`,
      },
    });
  }

  // Créer toutes les permissions
  for (const key of PERMISSIONS) {
    await prisma.permission.upsert({
      where: { permissionKey: key },
      update: {},
      create: {
        permissionKey: key,
        title: key.replace(/_/g, " "),
        description: `Permission for ${key}`,
      },
    });
  }

  // Créer le rôle USER
  const userRole = await prisma.role.upsert({
    where: { name: "USER" },
    update: {},
    create: {
      name: "USER",
      description: "Utilisateur standard",
    },
  });

  // Assigner les permissions USER_PERMISSIONS au rôle USER
  for (const key of USER_PERMISSIONS) {
    const permission = await prisma.permission.findUnique({
      where: { permissionKey: key },
    });
    if (permission) {
      await prisma.rolePermission.upsert({
        where: {
          roleId_permissionId: {
            roleId: userRole.id,
            permissionId: permission.id,
          },
        },
        update: {},
        create: { roleId: userRole.id, permissionId: permission.id },
      });
    }
  }

  // Créer le rôle SUPER_ADMIN
  const superAdminRole = await prisma.role.upsert({
    where: { name: "SUPER_ADMIN" },
    update: {},
    create: {
      name: "SUPER_ADMIN",
      description: "Super administrateur",
    },
  });

  // Assigner toutes les permissions au rôle SUPER_ADMIN
  const allPermissions = await prisma.permission.findMany();
  for (const permission of allPermissions) {
    await prisma.rolePermission.upsert({
      where: {
        roleId_permissionId: {
          roleId: superAdminRole.id,
          permissionId: permission.id,
        },
      },
      update: {},
      create: { roleId: superAdminRole.id, permissionId: permission.id },
    });
  }

  // Ajouter les villes
  for (const city of cities) {
    await prisma.city.upsert({
      where: { name: city.name },
      update: {},
      create: city,
    });
  }

  // Ajouter des catégories
  for (const category of categories) {
    await prisma.category.upsert({
      where: { name: category.name },
      update: {},
      create: {
        name: category.name,
        description: category.description,
      },
    });
  }

  // Créer toutes les permissions
  for (const key of PERMISSIONS) {
    await prisma.permission.upsert({
      where: { permissionKey: key },
      update: {},
      create: {
        permissionKey: key,
        title: key.replace(/_/g, " "),
        description: `Permission for ${key}`,
      },
    });
  }
<<<<<<< HEAD
=======

  //creer les forfaits 
    await prisma.forfait.createMany({
    data: [
      { type: "URGENT", price: 100, duration: 7, description: "Badge urgent sur l'annonce" },
      { type: "TOP_ANNONCE", price: 200, duration: 7, description: "Annonce en tête de page" },
      { type: "MISE_EN_AVANT", price: 50, duration: 7, description: "Apparaît en premier dans les recherches" },
      { type: "PREMIUM", price: 500, duration: 7, description: "Tous les privilèges" },
    ],
    skipDuplicates: true,
  });

  
>>>>>>> 79b83c14
}

main()
  .catch((e) => {
    console.error(e);
    process.exit(1);
  })
  .finally(async () => {
    await prisma.$disconnect();
  });<|MERGE_RESOLUTION|>--- conflicted
+++ resolved
@@ -184,22 +184,37 @@
       },
     });
   }
-<<<<<<< HEAD
-=======
-
-  //creer les forfaits 
-    await prisma.forfait.createMany({
+
+  //creer les forfaits
+  await prisma.forfait.createMany({
     data: [
-      { type: "URGENT", price: 100, duration: 7, description: "Badge urgent sur l'annonce" },
-      { type: "TOP_ANNONCE", price: 200, duration: 7, description: "Annonce en tête de page" },
-      { type: "MISE_EN_AVANT", price: 50, duration: 7, description: "Apparaît en premier dans les recherches" },
-      { type: "PREMIUM", price: 500, duration: 7, description: "Tous les privilèges" },
+      {
+        type: "URGENT",
+        price: 100,
+        duration: 7,
+        description: "Badge urgent sur l'annonce",
+      },
+      {
+        type: "TOP_ANNONCE",
+        price: 200,
+        duration: 7,
+        description: "Annonce en tête de page",
+      },
+      {
+        type: "MISE_EN_AVANT",
+        price: 50,
+        duration: 7,
+        description: "Apparaît en premier dans les recherches",
+      },
+      {
+        type: "PREMIUM",
+        price: 500,
+        duration: 7,
+        description: "Tous les privilèges",
+      },
     ],
     skipDuplicates: true,
   });
-
-  
->>>>>>> 79b83c14
 }
 
 main()
